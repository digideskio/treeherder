
<div>
    <p class="well">
        Most recently used repos:
        <span ng-repeat="repo in mru_repos">
            <button ng-show="!$first" ng-class="{'btn-danger': repo_has_failures(repo)}"  ng-click="changeRepo(repo)"  type="button" class="btn btn-default">
                {{repo}}
            </button>
        </span>
    </p>


        </div>

    </div>
<<<<<<< HEAD
<div ng-repeat="resultset in result_sets track by resultset.id"
=======
<div ng-repeat="resultset in result_sets"
>>>>>>> 8b1460a2
     ng-controller="ResultSetCtrl"
     class="result-set">

    <span th-show-jobs severity="resultSeverity"></span>
    <a class="text-left btn btn-info th-revision-btn"
       ng-click="isCollapsedRevisions = !isCollapsedRevisions">
        <div class="text-left">{{resultset.push_timestamp*1000|date:'medium'}} - {{resultset.author}} - {{resultset.revision}}</div>
    </a>

    <span class="th-action-button pull-right"
          ng-hide="isLoadingResults">
        <span class="dropdown">
            <a class="btn btn-default dropdown-toggle" data-hover="dropdown" data-delay="1000" href="#">
                <i class="glyphicon glyphicon-cog"></i>
                <b class="caret"></b>
            </a>
            <ul class="dropdown-menu pull-right">
                <li class="disabled"><a>Result Set Actions</a></li>
                <li class="divider"></li>
                <li><a target="_blank" href="https://tbpl.mozilla.org/mcmerge/?cset={{resultset.revision}}&tree={{repoName}}">m-mcMerge</a></li>
                <li><a target="_blank" href="https://secure.pub.build.mozilla.org/buildapi/self-serve/{{repoName}}/rev/{{resultset.revision}}">BuildAPI</a></li>
                <li><a target="_blank" href="" data-toggle="modal" data-target="#revisionListModal">Changeset URL List</a></li>
                <li class="hidden"><a href="">Compare</a></li>
                <li class="hidden"><a href="" ng-disabled="true">Cancel All Jobs</a></li>
            </ul>
        </span>
    </span>
    <div class="progress progress-striped active th-rs-loading"
         ng-show="isLoadingResults">
        <div class="progress-bar"  role="progressbar" style="width: 100%"></div>
    </div>

    <div class="clearfix"></div>

    <div ng-hide="isCollapsedRevisions && isCollapsedResults"
         class="row result-set">
        <span ng-hide="isCollapsedRevisions"
              ng-class="{'col-md-4': (isCollapsedResults==false)}"
              class="revision-list">
            <ul class="list-unstyled">
                <li ng-repeat="revision in resultset.revision_list">
                    <th-revision></th-revision>
                </li>
            </ul>
        </span>
        <span ng-hide="isCollapsedResults"
              ng-class="{'col-md-8 job-list-pad-left': (isCollapsedRevisions==false), 'col-md-12 job-list-nopad': (isCollapsedRevisions)}">
            <table class="table-hover">
                <tr ng-repeat="platform in resultset.platforms | filter:query | orderBy:name">
                    <td class="col-md-2 platform"><span>{{ platform.name | platformName:platform.name }} {{ platform.option }}</span></td>
                    <td class="col-md-10">
                        <span ng-repeat="group in platform.groups">
                            <span ng-show="group.symbol != '?'"
                               class="disabled job-group"
                               title="{{ group.name }}">{{ group.symbol }}(</span>
                            <span>
                                <th-job-button class="job-btn" ng-repeat="job in group.jobs"></th-job-button>
                            </span>
                            <span ng-show="group.symbol != '?'" class="job-group-r-paren">)</span>
                        </span>
                    </td>
                </tr>
            </table>
        </span>
    </div>

    <!-- Modal -->
    <div class="modal fade" id="revisionListModal" tabindex="-1" role="dialog" aria-labelledby="revisionListModalLabel" aria-hidden="true">
      <div class="modal-dialog">
        <div class="modal-content">
          <div class="modal-header">
            <button type="button" class="close" data-dismiss="modal" aria-hidden="true">&times;</button>
            <h4 class="modal-title" id="revisionListModalLabel">Result Set Revision List</h4>
          </div>
          <div class="modal-body">
            <ul class="list-unstyled">
                <li ng-repeat="revision in resultset.revision_list">
                    <th-revision></th-revision>
                </li>
            </ul>
          </div>
          <div class="modal-footer">
            <button type="button" class="btn btn-default" data-dismiss="modal">Close</button>
          </div>
        </div><!-- /.modal-content -->
      </div><!-- /.modal-dialog -->
    </div><!-- /.modal -->


</div>
<div class="progress progress-striped active"
     ng-show="isLoadingRsBatch">
    <div class="progress-bar"  role="progressbar" style="width: 100%"></div>
</div>
<div class="well">
    get next: <div class="btn-group">
        <div class="btn btn-default btn-sm"
             ng-click="fetchResultSets(count)"
             ng-repeat="count in [10, 20, 50, 100]">{{count}}</div>
    </div>
</div>
</div><|MERGE_RESOLUTION|>--- conflicted
+++ resolved
@@ -8,16 +8,8 @@
             </button>
         </span>
     </p>
-
-
-        </div>
-
-    </div>
-<<<<<<< HEAD
+</div>
 <div ng-repeat="resultset in result_sets track by resultset.id"
-=======
-<div ng-repeat="resultset in result_sets"
->>>>>>> 8b1460a2
      ng-controller="ResultSetCtrl"
      class="result-set">
 
