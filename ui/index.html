--- conflicted
+++ resolved
@@ -33,12 +33,7 @@
         <script src="vendor/angular/angular-route.js"></script>
         <script src="vendor/angular/angular-resource.js"></script>
         <script src="vendor/angular/angular-cookies.js"></script>
-<<<<<<< HEAD
-        <script src="vendor/quick-ng-repeat/quick-ng-repeat.js"></script>
-        <script src="vendor/ui-bootstrap-tpls-0.6.0.js"></script>
-=======
         <script src="vendor/ui-bootstrap-tpls-0.10.0.min.js"></script>
->>>>>>> 80e8733f
         <script src="vendor/jquery-2.0.3.js"></script>
         <script src="vendor/bootstrap.js"></script>
         <script src="vendor/angular/angular-sanitize.min.js"></script>
