body {
    padding-top: 61px;
    padding-bottom: 500px;
    min-width: 970px;
    width: auto !important;
    width: 1300px;
}

.pagination, .carousel, .panel-title a {
    cursor: pointer;
}

.hidden {
    display: none;
    visibility: hidden;
}

.full-height {
    height: 100%;
}

.th-navbar {
    min-width: 970px;
}

.navbar {
    min-width: 970px;
    min-height: 36px;
}

.navbar-brand {
    line-height: 2px;
}
.navbar .dropdown-menu {
    max-height: 600px;
    overflow: auto;
}

.navbar-fixed-top {
    background-color: #273038;
}

.th-global-navbar {
    border-bottom: 1px solid black;
    min-width: 970px;
}

.watched-repo-dropdown-item {
    margin: 0px 10px;
}
.watched-repo-dropdown-item > a {
    white-space: normal;
}

.watched-repo-navbar {
    overflow: visible;
}
.th-username {
    margin-right: 5px;
}

.th-help-link {
    padding-top: 8px;
}

.th-context-navbar {
    background-color: #354048;
    min-width: 970px;
    overflow: visible;
}

.treeClosed {
    color: rgb(161, 52, 53);
}

.treeOpen {
    color: green;
}

.treeApproval {
    color: #fb9910;
}

.treeUnavailable {
    color: lightgray;
}

#platform-job-text-search-field {
    height:28px;
}

.th-content {
    display: inline-block;
    overflow: hidden;
    min-width: 970px;
    width: 100%;
    padding-bottom: 101px;
    white-space: nowrap;
    padding-right: 5px;
}

.nav-panel-help-text {
    color: #2b393f;
    margin-bottom: 10px;
}

/* Options drop-downs*/

.th-top-nav-options-panel {
    background-color: lightgray;
    padding: 10px;
    border: 1px solid black;
    max-height: 300px;
    overflow-y: auto;
}

.th-top-nav-options-panel .th-option-heading {
    padding: 3px 10px;
    background-color: #354048;;
    color: white;
}

.th-inline-option-group {
    display: inline-block;
}

.th-stacked-option-group {
    display: block;
}

.th-option-group {
    margin-right: 5px;
    border: 1px solid #101010;
    -moz-border-radius:5px;
    -webkit-border-radius:5px;
    border-radius:5px;
}

.th-option-heading .th-panel-heading{
    padding: 5px 10px;
    background-color: #354048;
}

#jobFilterValue {
    width: 150px;
}

#jobFilterField {
    width: 200px;
}

.field-filter-form {
    border-top: 2px solid lightgray;
    margin-top: 5px;
    padding: 3px;
    background-color: lightgray;
}

.field-filter {
    margin: 3px;
}

.field-filter a, .th-option-heading a {
    color: white;
    cursor: pointer;
}

.field-filter-placeholder a {
    cursor: pointer;
}

/**
  repository panel
*/

.th-repo-group {
    margin-bottom: 5px;
}

.th-repo-group-items {
    display: inline-block;
    margin: 5px 5px 0 5px;
    min-width: 225px;
}

.th-repo-group-items .dropdown-menu {
    top: inherit;
    left: inherit;
}

.th-repo-group-items .dropdown-toggle {
    cursor: pointer;
}

/**
  Failures
*/

.th-failures-box {
    position: fixed;
    top: 46px;
    right:0px;
    padding:2px;
}

.th-failures-box li{
    background-color: #222;
    color: #999;
    border-color: #080808;
}
.th-failures-box li a{
    color: #428bca;
}

.view-nav {
    background-color: #353f47;
}

.view-nav a {
    color: lightgray;

}

/*
    Resultsets
*/

.th-revision-btn {
    margin-left: 10px;
    width: calc(100% - 170px);
}

.th-action-button span.dropdown:hover ul.dropdown-menu{
    display: block;
}

.th-action-button:after {
  content: none;
}

.th-rs-loading {
    width: 50px;
    display: inline-block;
    height: 35px;
    margin-bottom: -14px;
    margin-left: 5px;
}

.revision {
    font-size: 12px;
    padding-top: 2px;
    overflow: auto;
}

.platform {
    font-size: 12px;
    padding-left: 0;
    padding-right: 5px;
}

.result-set {
    padding-bottom: 5px;
    margin-left: 0;
    white-space: normal;
    width: 100%;
    border-top: 1px solid lightgrey;
}

.result-set-title {
    border-top: 1px solid black;
    padding: 5px 0 5px 0;
    white-space: nowrap;
}

.result-set-title-left {
    width: 600px;
    padding-right: 10px;
    white-space: nowrap;
}

.result-set .revision-list {
    padding-left: 0;
}

.revision-link {
    padding-top: 5px;
    width: 130px;
    display: block;
    overflow: hidden;
    text-overflow: ellipsis;
}

.revision-button {
    width: 60px;
}

.revision-list {
    overflow: auto;
    white-space: nowrap;
}

.result-set .job-list-pad-left {
    padding-left: 8;
    padding-right: 0;
}

.result-set .job-list-nopad {
    padding-left: 0;
    padding-right: 0;
    display: block;
}

.selected-job {
    border: 5px solid black;
}

.job-group {
    margin: 0 -4px 0 3px;
}

.job-group-r-paren {
    margin: 0 3px 0 1px;
}

.job-btn {
  margin: 0 -3px 0 0;
  padding: 0 2px 0 2px;
}

div.navbar-fixed-bottom{
    border-top: 1px solid #ccc;
    padding:5px 10px;
    height:270px;
}

.table-super-condensed thead > tr > th,
.table-super-condensed tbody > tr > th,
.table-super-condensed tfoot > tr > th,
.table-super-condensed thead > tr > td,
.table-super-condensed tbody > tr > td,
.table-super-condensed tfoot > tr > td {
    padding: 2px;
    font-size: .9em;
}

/*
 * bottom panel
 */
.shadowed-panel {
    box-shadow: 0px 1px 0px rgba(255, 255, 255, 0.1), 0px 0px 2px 0px rgba(0, 0, 0, 0.8) inset;
    margin:0;
}
.bottom-panel {
    background-color: #354048;
}

.bottom-panel-title {
    color: lightgray;
}

div.navbar-fixed-bottom .tab-content{
    height: calc(100% - 22px);
    overflow-y: auto;
}

.bottom-panel-tabs {
    height: 100%;
}

.bottom-panel-tabs .nav li a {
    padding: 1px 10px 2px 10px;
}

div.navbar-fixed-bottom dt,
div.navbar-fixed-bottom dt {
    font-size:.8em;
}
#bottom-left-panel {
    width:242px;
    position: absolute;
    left:5px;
    bottom: 5px;
}
#bottom-left-panel .panel{
    padding:5px;
}

#bottom-left-panel .panel-head{
    overflow: auto;
    height: 100%;
}

#bottom-left-panel .table-super-condensed {
    width: 100%;
}

#bottom-center-panel {
    margin-right: 98px;
    margin-left: 242px;
}
#bottom-menu {position: absolute; right:0; width: 104px}

.result-status-shading-success {background-color: rgba(2, 131, 44, 0.24);}
.result-status-shading-testfailed {background-color: rgba(221, 102, 2, 0.25);}
.result-status-shading-busted {background-color: rgba(144, 0, 0, 0.25);}
.result-status-shading-exception {background-color: rgba(61, 2, 85, 0.25);}
.result-status-shading-retry {background-color: rgba(38, 63, 195, 0.25);}
.result-status-shading-usercancel {background-color: rgba(250, 115, 172, 0.25)}
.result-status-shading-pending {background-color: white;}
.result-status-shading-running {background-color: white;}

.bottom-shadowed-panel-with-pinboard {
    height: calc(100% - 75px);
}

.bottom-shadowed-panel-without-pinboard {
    height: calc(100% - 20px);
}

.bottom-menu-group {
    width: 98px;
    margin-bottom: 5px;
}

.save-btn {
    width: 81px;
}

.save-btn-dropdown {
    width: 18px;
}

.btn-group + .btn + .save-btn-dropdown {
    margin-left: -5px;
}
/*
 * pinboard
 */

.with-pinboard-abs {
    top: 80px;
}
.with-pinboard-margin {
    margin-top: 3px;
}
.without-pinboard-abs {
    top: 25px;
}

#pinboard-panel {
    margin-right: 527px;
    margin-left: -5px;
}

.pinboard-shadowed-panel {
    height: 52px;
    padding: 2px;
    overflow: auto;
}

#pinboard-related-bugs-panel {
    top: 5px;
    height: 95px;
    position: absolute;
    right: 290px;
    width: 242px;
}

.pinboard-related-bug {
    margin: 2px 1px;
}

#pinboard-classification-panel {
    position: absolute;
    top: 5px;
    right:100px;
    width: 185px;
}

.pinboard-classification-comment {
    width: 177px;
    margin-top: 5px;
}

.pinboard-classification-select {
    width: 177px;
}

.pinned-job {
    padding: 1px 7px;
}

.pinned-job-close-btn {
    padding: 1px 2px 1px 2px;
}

.btn-icon-top-margin {
    margin-top: 0.3em;
}

.panel-body{
    padding:5px;
    height: 100%;
}

.timestamp-name {
    overflow: hidden;
    text-overflow: ellipsis;
    white-space: nowrap;
}

.annotations-panel {
    overflow: scroll;
    margin-right: 0;
}

.classifications-panel {
    border-right: solid 1px lightgray;
}

.bug-list-panel {
    right: 0;
}

.bug-list {
    list-style: none inside none;
    padding-left: 0;
}

/**
 * RESULT STATUS COUNTS
 */

.result-status-count-group {
    font-size: 12px;
    white-space: nowrap;
    display: inline-block;
    width: 500px;
}
.result-status-count {
    padding: 5px 5px;
    display: inline-block;
    cursor: pointer;
}
.result-status-total-count {
    width: 60px;
}
.result-status-count-min-width {
    width: 28px;
}
.result-status-count-success {
    width: 75px;
}
.result-status-count-retry {
    width: 52px;
}
.result-status-count-busted {
    width: 70px;
}
.result-status-count-testfailed {
    width: 61px;
}
.result-status-count-unknown {
    width: 85px;
}
.result-status-count-usercancel {
    width: 75px;
}
.result-status-count-exception {
    width: 85px;
}
.result-status-count-running {
    width: 69px;
}
.result-status-count-pending {
    width: 69px;
}

.click-able-icon, .nav-tabs li {
    cursor: pointer;
}

/**
 * CUSTOM BUTTONS
 */

.btn-view-nav {
  background-color: rgba(75, 86, 93, 0.56);
  border-color: #22282d;
  color: lightgray;
  border-radius: 0;
  border-bottom: 0;
  border-top: 0;
  border-left: 0;
}
.btn-view-nav:hover,
.btn-view-nav:focus,
.btn-view-nav:active,
.btn-view-nav.active {
  background-color: #25292b;
  border-color: #1a1d20;
  color: white;
}
.btn-view-nav.disabled:hover,
.btn-view-nav.disabled:focus,
.btn-view-nav.disabled:active,
.btn-view-nav.disabled.active,
.btn-view-nav[disabled]:hover,
.btn-view-nav[disabled]:focus,
.btn-view-nav[disabled]:active,
.btn-view-nav[disabled].active,
fieldset[disabled] .btn-view-nav:hover,
fieldset[disabled] .btn-view-nav:focus,
fieldset[disabled] .btn-view-nav:active,
fieldset[disabled] .btn-view-nav.active {
  color: #e0e0e0;
  border-color: #e0e0e0;
}

.btn-orange {
  background-color: rgba(221, 102, 2, 0.56);
  border-color: #dd6602;
  color: white;
}
.btn-orange:hover,
.btn-orange:focus,
.btn-orange:active,
.btn-orange.active {
  background-color: #c45a02;
  border-color: #aa4f02;
  color: white;
}
.btn-orange.disabled:hover,
.btn-orange.disabled:focus,
.btn-orange.disabled:active,
.btn-orange.disabled.active,
.btn-orange[disabled]:hover,
.btn-orange[disabled]:focus,
.btn-orange[disabled]:active,
.btn-orange[disabled].active,
fieldset[disabled] .btn-orange:hover,
fieldset[disabled] .btn-orange:focus,
fieldset[disabled] .btn-orange:active,
fieldset[disabled] .btn-orange.active {
  background-color: #dd6602;
  border-color: #dd6602;
}

.btn-orange-count-classified {
  background-color: white;
  border-color: #bfbfbf;
  color: rgba(221, 102, 2, 0.56);
}

.btn-orange-count-unclassified {
  background-color: rgba(221, 102, 2, 0.20);
  border-color: #bfbfbf;
  color: rgba(221, 102, 2, 0.89);
}

.btn-red {
  background-color: rgba(144, 0, 0, 0.60);
  border-color: #a1020e;
  color: white;
}
.btn-red:hover,
.btn-red:focus,
.btn-red:active,
.btn-red.active {
  background-color: #a9020c;
  border-color: #90010a;
  color: white;
}
.btn-red.disabled:hover,
.btn-red.disabled:focus,
.btn-red.disabled:active,
.btn-red.disabled.active,
.btn-red[disabled]:hover,
.btn-red[disabled]:focus,
.btn-red[disabled]:active,
.btn-red[disabled].active,
fieldset[disabled] .btn-red:hover,
fieldset[disabled] .btn-red:focus,
fieldset[disabled] .btn-red:active,
fieldset[disabled] .btn-red.active {
  background-color: #c2020e;
  border-color: #c2020e;
}

.btn-red-count-classified {
  background-color: white;
  border-color: #bfbfbf;
  color: rgba(144, 0, 0, 0.60);
}

.btn-red-count-unclassified {
  background-color: rgba(144, 0, 0, 0.11);
  border-color: #bfbfbf;
  color: rgba(144, 0, 0, 0.73);
}

.btn-dkblue {
  border-color: #283aa2;
  color: #283aa2;
}
.btn-dkblue:hover,
.btn-dkblue:focus,
.btn-dkblue:active,
.btn-dkblue.active {
  background-color: #263fc3;
  border-color: #2238ae;
  color: white;
}
.btn-dkblue.disabled:hover,
.btn-dkblue.disabled:focus,
.btn-dkblue.disabled:active,
.btn-dkblue.disabled.active,
.btn-dkblue[disabled]:hover,
.btn-dkblue[disabled]:focus,
.btn-dkblue[disabled]:active,
.btn-dkblue[disabled].active,
fieldset[disabled] .btn-dkblue:hover,
fieldset[disabled] .btn-dkblue:focus,
fieldset[disabled] .btn-dkblue:active,
fieldset[disabled] .btn-dkblue.active {
  background-color: #2d48d6;
  border-color: #2d48d6;
}

.btn-dkblue-count-classified, .btn-dkblue-count-unclassified  {
  border-color: #bfbfbf;
  color: #283aa2;
}

.btn-green {
  border-color: rgba(2, 131, 44, 0.24);
  color: #028233;
}
.btn-green:hover,
.btn-green:focus,
.btn-green:active,
.btn-green.active {
  border-color: #019029;
  color: #019029;
}
.btn-green.disabled:hover,
.btn-green.disabled:focus,
.btn-green.disabled:active,
.btn-green.disabled.active,
.btn-green[disabled]:hover,
.btn-green[disabled]:focus,
.btn-green[disabled]:active,
.btn-green[disabled].active,
fieldset[disabled] .btn-green:hover,
fieldset[disabled] .btn-green:focus,
fieldset[disabled] .btn-green:active,
fieldset[disabled] .btn-green.active {
  border-color: #02c238;
}

.btn-green-count-classified, .btn-green-count-unclassified {
  color: #028233;
}

.btn-purple {
  background-color: rgba(61, 2, 85, 0.50);
  border-color: #6f0296;
  color: white;
}
.btn-purple:hover,
.btn-purple:focus,
.btn-purple:active,
.btn-purple.active {
  background-color: #7d02a9;
  border-color: #6b0190;
  color: white;
}
.btn-purple.disabled:hover,
.btn-purple.disabled:focus,
.btn-purple.disabled:active,
.btn-purple.disabled.active,
.btn-purple[disabled]:hover,
.btn-purple[disabled]:focus,
.btn-purple[disabled]:active,
.btn-purple[disabled].active,
fieldset[disabled] .btn-purple:hover,
fieldset[disabled] .btn-purple:focus,
fieldset[disabled] .btn-purple:active,
fieldset[disabled] .btn-purple.active {
  background-color: #9002c2;
  border-color: #9002c2;
  color: white;
}

.btn-purple-count-classified {
  background-color: white;
  border-color: #bfbfbf;
  color: rgba(61, 2, 85, 0.50);
}

.btn-purple-count-unclassified {
  background-color: rgba(61, 2, 85, 0.18);
  border-color: #bfbfbf;
  color: rgba(61, 2, 85, 0.68);
}

.btn-ltgray-count-unclassified, .btn-ltgray-count-classified {
  border-color: #bfbfbf;
  color: #e0e0e0;
}
.btn-ltgray {
  border-color: #e0e0e0;
  color: #e0e0e0;
}
.btn-ltgray:hover,
.btn-ltgray:focus,
.btn-ltgray:active,
.btn-ltgray.active {
  border-color: #808080;
  color: #808080;
}
.btn-ltgray.disabled:hover,
.btn-ltgray.disabled:focus,
.btn-ltgray.disabled:active,
.btn-ltgray.disabled.active,
.btn-ltgray[disabled]:hover,
.btn-ltgray[disabled]:focus,
.btn-ltgray[disabled]:active,
.btn-ltgray[disabled].active,
fieldset[disabled] .btn-ltgray:hover,
fieldset[disabled] .btn-ltgray:focus,
fieldset[disabled] .btn-ltgray:active,
fieldset[disabled] .btn-ltgray.active {
  color: #e0e0e0;
  border-color: #e0e0e0;
}

.btn-mdgray {
  background-color: #bfbfbf;
  border-color: #bfbfbf;
}
.btn-mdgray:hover,
.btn-mdgray:focus,
.btn-mdgray:active,
.btn-mdgray.active {
  background-color: #b2b2b2;
  border-color: #a6a6a6;
}
.btn-mdgray.disabled:hover,
.btn-mdgray.disabled:focus,
.btn-mdgray.disabled:active,
.btn-mdgray.disabled.active,
.btn-mdgray[disabled]:hover,
.btn-mdgray[disabled]:focus,
.btn-mdgray[disabled]:active,
.btn-mdgray[disabled].active,
fieldset[disabled] .btn-mdgray:hover,
fieldset[disabled] .btn-mdgray:focus,
fieldset[disabled] .btn-mdgray:active,
fieldset[disabled] .btn-mdgray.active {
  background-color: #bfbfbf;
  border-color: #bfbfbf;
}

.btn-dkgray-count-unclassified, .btn-dkgray-count-classified {
  border-color: #bfbfbf;
  color: #6f6d70;
}

.btn-default-count-unclassified, .btn-default-count-classified {
  border-color: #bfbfbf;
  color: #6f6d70;
}

.btn-dkgray {
  border-color: rgba(124, 122, 125, 0.37);
  color: #7c7a7d;
}
.btn-dkgray:hover,
.btn-dkgray:focus,
.btn-dkgray:active,
.btn-dkgray.active {
  background-color: #6f6d70;
  border-color: #626163;
  color: white;
}
.btn-dkgray.disabled:hover,
.btn-dkgray.disabled:focus,
.btn-dkgray.disabled:active,
.btn-dkgray.disabled.active,
.btn-dkgray[disabled]:hover,
.btn-dkgray[disabled]:focus,
.btn-dkgray[disabled]:active,
.btn-dkgray[disabled].active,
fieldset[disabled] .btn-dkgray:hover,
fieldset[disabled] .btn-dkgray:focus,
fieldset[disabled] .btn-dkgray:active,
fieldset[disabled] .btn-dkgray.active {
  background-color: #7c7a7d;
  border-color: #7c7a7d;
  color: white;
}

.btn-black {
  background-color: rgba(0, 0, 0, 0.71);
  border-color: #000000;
  color: white;
}
.btn-black:hover,
.btn-black:focus,
.btn-black:active,
.btn-black.active {
  background-color: #000000;
  border-color: #000000;
  color: white;
}
.btn-black.disabled:hover,
.btn-black.disabled:focus,
.btn-black.disabled:active,
.btn-black.disabled.active,
.btn-black[disabled]:hover,
.btn-black[disabled]:focus,
.btn-black[disabled]:active,
.btn-black[disabled].active,
fieldset[disabled] .btn-black:hover,
fieldset[disabled] .btn-black:focus,
fieldset[disabled] .btn-black:active,
fieldset[disabled] .btn-black.active {
  background-color: #000000;
  border-color: #000000;
}

.btn-black-count-classified {
  background-color: white;
  border-color: #bfbfbf;
  color: rgba(0, 0, 0, 0.71);
}

.btn-black-count-unclassified {
  background-color: rgba(0, 0, 0, 0.04);
  border-color: #bfbfbf;
  color: rgba(0, 0, 0, 0.71);
}
.btn-black:hover,
.btn-black:focus,
.btn-black:active,
.btn-black.active {
  background-color: #000000;
  border-color: #000000;
  color: white;
}
.btn-black.disabled:hover,
.btn-black.disabled:focus,
.btn-black.disabled:active,
.btn-black.disabled.active,
.btn-black[disabled]:hover,
.btn-black[disabled]:focus,
.btn-black[disabled]:active,
.btn-black[disabled].active,
fieldset[disabled] .btn-black:hover,
fieldset[disabled] .btn-black:focus,
fieldset[disabled] .btn-black:active,
fieldset[disabled] .btn-black.active {
  background-color: #000000;
  border-color: #000000;
}

.btn-pink {
  background-color: rgba(250, 115, 172, 0.63);
  border-color: #fa73ac;
  color: white;
}
.btn-pink:hover,
.btn-pink:focus,
.btn-pink:active,
.btn-pink.active {
  background-color: #f95a9d;
  border-color: #f8428f;
  color: white;
}
.btn-pink.disabled:hover,
.btn-pink.disabled:focus,
.btn-pink.disabled:active,
.btn-pink.disabled.active,
.btn-pink[disabled]:hover,
.btn-pink[disabled]:focus,
.btn-pink[disabled]:active,
.btn-pink[disabled].active,
fieldset[disabled] .btn-pink:hover,
fieldset[disabled] .btn-pink:focus,
fieldset[disabled] .btn-pink:active,
fieldset[disabled] .btn-pink.active {
  background-color: #fa73ac;
  border-color: #fa73ac;
}

.btn-pink-count-classified {
  background-color: white;
  border-color: #bfbfbf;
  color: rgba(250, 115, 172, 0.63);
}

.btn-pink-count-unclassified {
  background-color: rgba(250, 115, 172, 0.16);
  border-color: #fa73ac;
  color: rgba(250, 115, 172, 0.82);
}

.btn-repo {
  border-color: #c3c3c3;
  color: #7c7a7d;
  background-color: #eaeaea;
  border-bottom-left-radius: 0;
  border-top-left-radius: 0;
}
.btn-repo:hover,
.btn-repo:focus,
.btn-repo:active,
.btn-repo.active {
  background-color: #6f6d70;
  border-color: #626163;
  color: white;
}
.btn-repo.disabled:hover,
.btn-repo.disabled:focus,
.btn-repo.disabled:active,
.btn-repo.disabled.active,
.btn-repo[disabled]:hover,
.btn-repo[disabled]:focus,
.btn-repo[disabled]:active,
.btn-repo[disabled].active,
fieldset[disabled] .btn-repo:hover,
fieldset[disabled] .btn-repo:focus,
fieldset[disabled] .btn-repo:active,
fieldset[disabled] .btn-repo.active {
  background-color: #7c7a7d;
  border-color: #7c7a7d;
  color: white;
}


/*Log Viewer*/

.lv-line-no {
    width: 3em;
}

.lv-error-line {
    background-color: white;
    color: #333333;
    width: 100%;
}

.lv-log-container {
    overflow-y: scroll;
    overflow-x: auto;
    height: 1000px;
}

.lv-log-line {
    width: 100%;
    float: left;
    white-space: pre-line;
}

.lv-line-highlight {
    background-color: LightGrey;
}

.white, .white a {
    color: white;
}

.lightgray, .lightgray a {
    color: lightgray;
}

#help.dt, #help.dd { text-align: center;}
#help.panel {padding:5px;}
#help{padding-top:10px;}

.waiter-small{ background: url("../img/waiter16.png") no-repeat center center; width: 16px; height: 16px; display: inline-block;}
.waiter-medium{ background: url("../img/waiter32.png") no-repeat center center; width: 32px; height: 32px; display: inline-block;}
.waiter-large{ background: url("../img/waiter64.png") no-repeat center center; width: 64px; height: 64px; display: inline-block;}

.deleted{ text-decoration: line-through;}

.plugin_controls{ margin: 5px;}
.btn-similar-jobs{ margin: 5px;}

#notification_box{
    position:fixed;
    top:70px;
    right:10px;
<<<<<<< HEAD
    z-index: 9000;
=======
    z-index: 1100;
>>>>>>> 2f7bc79c
}

#notification_box div.alert{
    margin-bottom:5px;
}

#notification_box button.close{position:relative; top:-2px; right:-8px; color:inherit}

<<<<<<< HEAD
.add-new-filter .form-group{
    margin-bottom: 5px;
}

.th-multi-select input[type=text]{
    width:534px;
}

.th-multi-select select{
    width:250px;
    font-size: 12px;
}

.th-multi-select button{
    width:30px;
}

.form-group-inline>.form-group{
    display: inline-block;
    vertical-align: top;
}
=======
div.logviewer-step{ padding:6px 6px;}
>>>>>>> 2f7bc79c
<|MERGE_RESOLUTION|>--- conflicted
+++ resolved
@@ -1092,11 +1092,7 @@
     position:fixed;
     top:70px;
     right:10px;
-<<<<<<< HEAD
-    z-index: 9000;
-=======
     z-index: 1100;
->>>>>>> 2f7bc79c
 }
 
 #notification_box div.alert{
@@ -1105,7 +1101,6 @@
 
 #notification_box button.close{position:relative; top:-2px; right:-8px; color:inherit}
 
-<<<<<<< HEAD
 .add-new-filter .form-group{
     margin-bottom: 5px;
 }
@@ -1127,6 +1122,5 @@
     display: inline-block;
     vertical-align: top;
 }
-=======
-div.logviewer-step{ padding:6px 6px;}
->>>>>>> 2f7bc79c
+
+div.logviewer-step{ padding:6px 6px;}