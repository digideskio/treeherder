"use strict";

treeherder.controller('MainCtrl',
<<<<<<< HEAD
    function MainController($scope, $rootScope, $routeParams, $location, $log,
                            localStorageService, ThRepositoryModel, thPinboard,
                            ThExclusionProfileModel, thEvents) {
        $scope.query="";
        $scope.statusError = function(msg) {
            $rootScope.statusMsg = msg;
            $rootScope.statusColor = "red";
        };
        $scope.statusSuccess = function(msg) {
            $rootScope.statusMsg = msg;
            $rootScope.statusColor = "green";
        };
=======
    function MainController($scope, $rootScope, $routeParams, $location, ThLog,
                            localStorageService, ThRepositoryModel, thPinboard,
                            thClassificationTypes, thEvents, $interval) {

        var $log = new ThLog("MainCtrl");

        thClassificationTypes.load();
        ThRepositoryModel.load();

>>>>>>> 2f7bc79c
        $scope.clearJob = function() {
            // setting the selectedJob to null hides the bottom panel
            $rootScope.selectedJob = null;
        };
        $scope.processKeyboardInput = function(ev){

            //Only listen to key commands when the body has focus. Otherwise
            //html input elements won't work correctly.
            if( (document.activeElement.nodeName !== 'BODY') ||
                (ev.keyCode === 16) ){
                return;
            }

            if( (ev.keyCode === 74) || (ev.keyCode === 78) ){
                //Highlight next unclassified failure keys:j/n
                $rootScope.$broadcast(
                    thEvents.selectNextUnclassifiedFailure
                    );

            }else if( (ev.keyCode === 75) || (ev.keyCode === 80) ){
                //Highlight previous unclassified failure keys:k/p
                $rootScope.$broadcast(
                    thEvents.selectPreviousUnclassifiedFailure
                    );

            }else if(ev.keyCode === 83){
                //Select/deselect active build or changeset, keys:s
                $rootScope.$broadcast(thEvents.jobPin, $rootScope.selectedJob);

            }else if(ev.keyCode === 85){
                //display only unclassified failures, keys:u
                $rootScope.$broadcast(thEvents.showUnclassifiedFailures);
            }
        };

        // detect window width and put it in scope so items can react to
        // a narrow/wide window
        $scope.getWidth = function() {
            return $(window).width();
        };
        $scope.$watch($scope.getWidth, function(newValue, oldValue) {
            $scope.windowWidth = newValue;
        });
        window.onresize = function(){
            $scope.$apply();
        };

        // the repos the user has chosen to watch
        $scope.watchedRepos = ThRepositoryModel.watchedRepos;

        $scope.unwatchRepo = function(name) {
            ThRepositoryModel.unwatch(name);
        };

        // update the repo status (treestatus) in an interval of every 2 minutes
        $interval(ThRepositoryModel.updateAllWatchedRepoTreeStatus, 2 * 60 * 1000);

        $scope.getTopNavBarHeight = function() {
            return $("#th-global-top-nav-panel").find("#top-nav-main-panel").height();
        };

        // adjust the body padding so we can see all the job/resultset data
        // if the top navbar height has changed due to window width changes
        // or adding enough watched repos to wrap.
        $rootScope.$watch($scope.getTopNavBarHeight, function(newValue) {
            $("body").css("padding-top", newValue);
        });

        /**
         * The watched repos in the nav bar can be either on the left or the
         * right side of the screen and the drop-down menu may get cut off
         * if it pulls right while on the left side of the screen.
         * And it can change any time the user re-sized the window, so we must
         * check this each time a drop-down is invoked.
         */
        $scope.setDropDownPull = function(event) {
            $log.debug("dropDown", event.target);
            var element = event.target.offsetParent;
            if (element.offsetLeft > $scope.getWidth() / 2) {
                $(element).find(".dropdown-menu").addClass("pull-right");
            } else {
                $(element).find(".dropdown-menu").removeClass("pull-right");
            }

        };

        // give the page a way to determine which nav toolbar to show
        $rootScope.$on('$locationChangeSuccess', function(ev,newUrl) {
            $rootScope.locationPath = $location.path().replace('/', '');
        });

        $rootScope.urlBasePath = $location.absUrl().split('?')[0];

        $scope.changeRepo = function(repo_name) {
            // hide the repo panel if they chose to load one.
            $scope.isRepoPanelShowing = false;

            ThRepositoryModel.setCurrent(repo_name);
            $location.search({repo: repo_name});

        };

        $scope.pinboardCount = thPinboard.count;
        $scope.pinnedJobs = thPinboard.pinnedJobs;

        $scope.user = angular.fromJson(localStorageService.get("user")) || {};
        $scope.user.loggedin = angular.isDefined($scope.user.email) && $scope.user.email !== null;

        // get a cached version of the exclusion profiles
        ThExclusionProfileModel.get_list({}, true).then(function(profiles){
            $scope.exclusion_profiles = profiles;
            $rootScope.active_exclusion_profile = _.find(
                $scope.exclusion_profiles,
                function(elem){
                    return elem.is_default;
                }
            );
            if($rootScope.active_exclusion_profile){
                $scope.$broadcast(thEvents.globalFilterChanged, null);
            }
        }, null);
    }
);<|MERGE_RESOLUTION|>--- conflicted
+++ resolved
@@ -1,30 +1,15 @@
 "use strict";
 
 treeherder.controller('MainCtrl',
-<<<<<<< HEAD
-    function MainController($scope, $rootScope, $routeParams, $location, $log,
-                            localStorageService, ThRepositoryModel, thPinboard,
-                            ThExclusionProfileModel, thEvents) {
-        $scope.query="";
-        $scope.statusError = function(msg) {
-            $rootScope.statusMsg = msg;
-            $rootScope.statusColor = "red";
-        };
-        $scope.statusSuccess = function(msg) {
-            $rootScope.statusMsg = msg;
-            $rootScope.statusColor = "green";
-        };
-=======
     function MainController($scope, $rootScope, $routeParams, $location, ThLog,
                             localStorageService, ThRepositoryModel, thPinboard,
-                            thClassificationTypes, thEvents, $interval) {
+                            thClassificationTypes, thEvents, $interval, ThExclusionProfileModel) {
 
         var $log = new ThLog("MainCtrl");
 
         thClassificationTypes.load();
         ThRepositoryModel.load();
 
->>>>>>> 2f7bc79c
         $scope.clearJob = function() {
             // setting the selectedJob to null hides the bottom panel
             $rootScope.selectedJob = null;
